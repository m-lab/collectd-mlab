#!/usr/bin/python
# Copyright 2014 Google Inc. All rights reserved.
#
# Licensed under the Apache License, Version 2.0 (the "License");
# you may not use this file except in compliance with the License.
# You may obtain a copy of the License at
#
#     http://www.apache.org/licenses/LICENSE-2.0
#
# Unless required by applicable law or agreed to in writing, software
# distributed under the License is distributed on an "AS IS" BASIS,
# WITHOUT WARRANTIES OR CONDITIONS OF ANY KIND, either express or implied.
# See the License for the specific language governing permissions and
# limitations under the License.
"""Summary:
  mlab_export.py serializes RRD data collected by the M-Lab, collectd plugin.

  mlab_export.py supports many options for use by a human operator. However,
  typical usage should be automated using something like crond. Because typical
  usage is automated, all parameters have sensible defaults, tuned to running on
  M-Lab.

Overview of default operation:
  * Script finds all RRD files under --rrddir_prefix.
  * Script opens a file for output under --output_dir (optionally compressed).
  * Script reads values from each RRD between --ts_start and --ts_end.
  * Script determines ts_start and ts_end from 'mtime' on LAST_EXPORT_FILENAME.
    - On first run, LAST_EXPORT_FILENAME is created. ts_end is set to nearest
      hour from current time, and ts_start is set to ts_end minus --length.
    - On later runs, ts_start is set to the 'mtime' of LAST_EXPORT_FILENAME.
      And, ts_end is set to the most recent hour.
  * Script only exports metrics defined in the export_metrics.conf config file.
  * On success, script sets mtime on LAST_EXPORT_FILENAME to ts_end, in
    preparation for the next run.

Examples:
  # Default operation should not require additional parameters.
  ./mlab_export.py

  # Useful for testing, --noupdate exports the last hour without the
  # side-effects of modifying the mtime of LAST_EXPORT_FILENAME.
  ./mlab_export.py --noupdate --output example.json

  # To export a different set of metrics than the global default.
  ./mlab_export.py --noupdate --output example.json --export_metrics metrics.cfg

  # To export "pretty" json more suitable for debugging.
  ./mlab_export.py --noupdate --pretty_json --output example.json

  # List rrd file names, the raw metric names, or the canonical metric names.
  ./mlab_export.py --show_rrdfile
  ./mlab_export.py --show_rawmetric --show_metric

  # Show the collectd-nagios command line for checking each metric.
  ./mlab_export.py --show_nagios
"""
import ConfigParser
import contextlib
import fcntl
import gzip
import json
import logging
import os
import socket
import sys
import time

# Third-party modules.
import gflags as flags
import rrdtool


COLLECTD_INTERVAL = 10
EXPORT_DIR = '/var/spool/mlab_utility'
EXPORT_LOCKFILE = os.path.join(EXPORT_DIR, 'mlab_export.lock')
HOSTNAME = None
LAST_EXPORT_FILENAME = '/var/lib/collectd/lastexport.tstamp'
LIST_OPTIONS = ('rrdfile', 'metric', 'metric_raw', 'metric_skipped')
METRIC_MAP = None
METRIC_MAP_CONF = '/usr/share/collectd-mlab/export_metrics.conf'
RRD_PREFIX = '/var/lib/collectd/rrd/'

flags.DEFINE_string(
    'rrddir_prefix', RRD_PREFIX, 'Root directory of RRD files to export.')
flags.DEFINE_integer(
    'length', 3600, 'Length of time to export in seconds. Length should be '
    'a multiple of step.', lower_bound=0)
flags.DEFINE_integer(
    'step', COLLECTD_INTERVAL, 'Time between RRD values in seconds. This value '
    'must equal the value in the collectd config. Inaccurate values will not '
    'change the intervals of exported data, but could result in samples being '
    'skipped at the beginning or end of the export window.', lower_bound=1)
flags.DEFINE_integer(
    'ts_start', None,
    'Timestamp to start export, in seconds since the epoch. Only use this '
    'option for debugging. Normally ts_start is calculated automatically from '
    'the previous export end time. If given, ts_start should be a multiple of '
    'step.', lower_bound=0)
flags.DEFINE_integer(
    'ts_end', None,
    'Timestamp to end export, in seconds since the epoch. Only use this option '
    'for debugging. Normally, ts_end is calculated automatically from: '
    'ts_start + length.', lower_bound=0)
flags.DEFINE_integer(
    'ts_offset', 600, 'Amount of time (seconds) that must have passed after '
    'ts_end to ensure that values cached by collectd have been flushed to disk '
    'before attempting an export.', lower_bound=0)
flags.DEFINE_multistring(
    'ignored_experiments', [], 'List of experiment names to ignore. Experiment '
    'must be in "slice.site" form not "site_slice".')
flags.DEFINE_bool(
    'pretty_json', None, 'Add extra indenting to json output (for debugging).')
flags.DEFINE_string(
    'output_dir', EXPORT_DIR, 'Root directory of json output files.')
flags.DEFINE_string(
    'output', None, 'Name of json output file. Set automatically if not given.')
flags.DEFINE_string(
    'export_metrics', METRIC_MAP_CONF, 'File name with metric map. The metric '
    'map defines canonical metric names for raw, metric names taken from '
    'collectd RRD files.')
flags.DEFINE_bool(
    'verbose', False, 'Increase verbosity level.')
flags.DEFINE_bool(
    'show_nagios', False, 'Shows collectd-nagios commands to monitor metrics.')
flags.DEFINE_bool(
    'show_rrdfile', False, 'Shows the RRD files opened during export.')
flags.DEFINE_bool(
    'show_metric', False, 'Shows the canonical metric names during export.')
flags.DEFINE_bool(
    'show_rawmetric', False, 'Shows the raw metric name before translating to '
    'the canonical name. This can be helpful to know before adding new metrics '
    'to the export metrics configuration file.')
flags.DEFINE_bool(
    'show_skipped', False, 'Shows the raw metric names that are not exported. '
    'This option may be helpful when adding new metrics to the export_metrics.')
flags.DEFINE_bool(
    'update', True, 'Update timestamps on successful export. Update is always '
    'disabled when any --show_* option is enabled.')
flags.DEFINE_bool(
    'compress', False,
    'Compresses output and adds .gz extension to output filename.')


class Error(Exception):
  """Base error type for this file."""
  pass


class TimeOptionError(Error):
  """An error related to export times or ranges."""
  pass


class LockFileError(Error):
  """An exclusive lock could not be acquired for a lock file."""
  pass


def init_global():
  global HOSTNAME
  # NOTE: This should be the hostname of root context, not slice context.
  HOSTNAME = socket.gethostname()
  logging.basicConfig(format='%(message)s', level=logging.INFO)


class LockFile(object):
  """Provides a file-based lock."""

  def __init__(self, filename):
    self._filename = filename
    self._handle = None

  def __enter__(self):
    """Acquires file lock on filename.

    Raises:
      LockFileError, if the lock cannot be acquired.
    """
    try:
      self._handle = open(self._filename, 'w')
      fcntl.flock(self._handle, fcntl.LOCK_EX | fcntl.LOCK_NB)
    except IOError as err:
      raise LockFileError(err)

  def __exit__(self, *unused_args):
    """Releases file lock on filename."""
    self._handle.close()


def get_mtime(last_export_filename):
  """Returns the file mtime, or zero if last_export_filename was created.

  Args:
    last_export_filename: str, absolute path to last export time stamp file.
  Returns:
    int, 0 if the file was created, or the mtime of existing file.
  Raises:
    IOError, if last_export_filename does not exist and cannot be created.
    OSError, if last_export_filename exists but stat info cannot be read.
  """
  if not os.path.exists(last_export_filename):
    open(last_export_filename, 'w').close()
    # Indicate that there is no timestamp, so the caller can use a default.
    return 0
  return int(os.stat(last_export_filename).st_mtime)


def update_mtime(last_export_filename, mtime):
  """Updates the atime & mtime on the export timestamp file.

  Args:
    last_export_filename: str, absolute path to last export time stamp file.
    mtime: int, timestamp in seconds since epoch; used for file atime & mtime.
  Raises:
    OSError, if last_export_filename mtime cannot be updated.
  """
  os.utime(last_export_filename, (mtime, mtime))


def align_timestamp(timestamp, step):
  """Adjusts 'timestamp' down to a multiple of 'step' size.

  Args:
    timestamp: int, timestamp in seconds since the epoch.
    step: int, interval to align.
  Returns:
    int, timestamp adjusted to multiple of step.
  """
  return timestamp - (timestamp % step)


def default_start_time(options, ts_previous):
  """Calculates a default start timestamp.

  Args:
    options: flags.FlagValues, the runtime options. These values are read:
        options.length, options.step, options.update, options.ts_offset.
    ts_previous: int, timestamp in seconds since epoch of last
        successful export. On first run, this value should be zero.
  Returns:
    int, timestamp in seconds since the epoch.
  """
  if ts_previous:
    # Typical: start from the end time of previous runs.
    return align_timestamp(ts_previous, options.step)

  ts_current = int(time.time())

  # Since ts_previous is not set, this is a "first run" scenario.
  if not options.update:
    # Unlikely: first run by a user. Start as close to 'now' as possible.
    start = ts_current - options.length - options.ts_offset
  else:
    # Likely: first, automated export. Start at previous 'length' aligned time.
    start = align_timestamp(ts_current, options.length) - options.length

  # Align start ts to a multiple of step size (just in case).
  return align_timestamp(start, options.step)


def assert_start_and_end_times(options):
  """Performs a sanity check on start and end timestamps.

  This method asserts that both ts_end is less than ts_start and that the
  difference between them is greater than options.length.

  Args:
    options: flags.FlagValues, the runtime options. These values are read:
        options.length, options.ts_start, options.ts_end.
  Raises:
    TimeOptionError, if a start & end time constraint is violated.
  """
  # Always check if basic constratins are respected.
  if options.ts_end <= options.ts_start:
    raise TimeOptionError('Start time must precede end time.')

  if options.ts_end - options.ts_start != options.length:
    msg = ('Difference between ts_start and ts_end times must equal length: ' +
           '%s - %s = %s < %s' % (options.ts_end, options.ts_start,
           (options.ts_end - options.ts_start), options.length))
    raise TimeOptionError(msg)

  logging.debug('Exporting: %s to %s', time.ctime(options.ts_start),
                time.ctime(options.ts_end))


def default_output_name(ts_start, ts_end, output_dir):
  """Creates a default output filename based on time range and output dir.

  Filenames are formatted with time stamps as:
<<<<<<< HEAD
      <output_dir>/utilization/YYYY/MM/DD/<HOSTNAME>/
          metrics-<ts_start>-to-<ts_end>.json
=======
      <output_dir>/resource-utilization/YYYY/MM/DD/<HOSTNAME>/
          <ts_start>-to-<ts_end>-metrics.json
>>>>>>> 06fdd71c

  The YYYY, MM, DD in the path are taken from ts_start.
  Both <ts_start> and <ts_end> are formatted as: YYYYMMDDTHHMMSS

  Args:
    ts_start: int, starting timestamp of export in seconds since the epoch.
    ts_end: int, ending timestamp of export in seconds since the epoch.
    output_dir: str, base path of directory for output.
  Returns:
    str, absolute path of generated output file name.
  """
  filename = '%s-to-%s-metrics.json' % (
      time.strftime('%Y%m%dT%H:%M:%S', time.localtime(ts_start)),
      time.strftime('%Y%m%dT%H:%M:%S', time.localtime(ts_end)))
  date_path = time.strftime('%Y/%m/%d', time.localtime(ts_start))
  full_path = os.path.join(
      output_dir, 'utilization', date_path, HOSTNAME)
  return os.path.join(full_path, filename)


def make_output_dirs(output_name):
  """Creates directory path to filename, if it does not exist.

  Args:
    output_name: str, absolute path of an output file.
  Raises:
    OSError, if directory cannot be created.
  """
  dir_name = os.path.dirname(output_name)
  if dir_name and not os.path.exists(dir_name):
    os.makedirs(dir_name)


def get_canonical_names(filename, value_name, options):
  """Converts raw filename and value names from RRD into canonical export names.

  Args:
    filename: str, the absolute path of an rrd file.
    value_name: str, the name of the value being exported from the RRD.
    options: flags.FlagValues, the runtime options. This method uses
        options.rrddir_prefix and all option.show_* flags.
  Returns:
    (str, str, str), with HOSTNAME, experiment name, metric name.
  """
  # Strip rrddir_prefix, remove rrd extension, and split directory components.
  short_filename = filename.replace(options.rrddir_prefix, '', 1)
  short_filename, _ = os.path.splitext(short_filename)
  file_fields = short_filename.split(os.path.sep)

  # The zeroth field is always the context hostname.
  if HOSTNAME == file_fields[0]:
    # The root context represents whole-system metrics.
    experiment = 'system'
  else:
    # A slice hostname. Everything remaining after stripping hostname.
    experiment = file_fields[0].replace('.' + HOSTNAME, '')

  metric_raw = '.'.join(file_fields[1:])
  if value_name != 'value':
    metric_raw += '.' + value_name

  # NOTE: convert the raw metric name into the canonical form, or None.
  metric = METRIC_MAP.get(metric_raw, None)

  # Optionally print extra information.
  if options.show_nagios:
    cmd = ('collectd-nagios -s $COLLECTD_UNIXSOCK -H {host} '+
           '-n {metric} -d {value} [-w <l:h> -c <l:h>]')
    cmd = cmd.format(host=file_fields[0],
                     metric=os.path.join(file_fields[1:]),
                     value=value_name)
    logging.info(cmd)
  if options.show_rrdfile:
    logging.info('rrdfile: %s', filename)
  if options.show_rawmetric:
    logging.info('metric_raw: %s', metric_raw)
  if options.show_skipped and not metric:
    logging.info('metric_skipped: %s', metric_raw)
  if options.show_metric and metric:
    logging.info('metric: %s', metric)

  return (HOSTNAME, experiment, metric)


def get_json_record(hostname, experiment, metric, timestamps, values):
  """Creates a dict suitable for export to json.

  Args:
    hostname, str, hostname of host system.
    experiment: str, name of experiment running on host.
    metric: str, the canonical metric name for values.
    timestamps: iterable of int, timestamps corresponding to each value.
    values: iterable of float, values corresponding to each timestamp.
  Returns:
    dict, with keys for hostname, experiment, metric, and sample.
  """
  logging.debug('%s %s %s', hostname, experiment, metric)
  json_data = {
      'hostname': hostname, 'experiment': experiment, 'metric': metric}
  json_data['sample'] = get_json_record_samples(timestamps, values)
  return json_data


def get_json_record_samples(timestamps, values):
  """Converts a sequences of timestampes and values for a json record.

  The timestamps and values arguments must be the same length.

  Args:
    timestamps: iterable of int, timestamps corresponding to each value.
    values: iterable of float, values corresponding to each timestamp.
  Returns:
    list of dict, each dict has keys timestamp and value.
  """
  samples = []
  assert(len(timestamps) == len(values))
  for i in xrange(len(timestamps)):
    if values[i] is not None:
      samples.append({'timestamp': timestamps[i], 'value': values[i]})
  return samples


def write_json_record(fd_output, record, pretty_json):
  """Writes json record to fd_output.

  Args:
    fd_output: file object open for writing, the record is written to this fd.
    record: dict, the record of data to serialize as json.
    pretty_json: bool, whether to write the json with extra spacing.
  """
  json.dump(record, fd_output, indent=pretty_json)
  fd_output.write('\n')  # separate each record with newline.


def get_rrd_files(rrddir_prefix):
  """Returns the absolute path of all rrd files found under rrddir_prefix.

  Args:
    rrddir_prefix: str, base directory where rrd files are stored.
  Returns:
    list of str, where each element is the absolute path to a single rrd file.
  """
  rrdfiles = []
  for root, _, filenames in os.walk(rrddir_prefix):
    for filename in filenames:
      if filename.endswith('.rrd'):
        full_path = os.path.abspath(os.path.join(root, filename))
        rrdfiles.append(full_path)
  return rrdfiles


def rrd_list(options):
  """Processes all options.show_* flags without performing an export."""
  for filename in get_rrd_files(options.rrddir_prefix):
    _, value_names, _ = rrdtool.fetch(
        filename, 'AVERAGE', '--start', str(options.ts_start), '--end',
        str(options.ts_end))
    for value_name in value_names:
      get_canonical_names(filename, value_name, options)


def rrd_export(options):
  """Exports all RRD data.

  Raises:
    OSError, if output directory cannot be created.
    IOError, if output file cannot be created or written.
  """
  open_func = open
  if options.compress:
    open_func = gzip.open
    options.output += '.gz'
  make_output_dirs(options.output)
  with contextlib.closing(open_func(options.output, 'w')) as fd_output:
    for filename in get_rrd_files(options.rrddir_prefix):
      time_range, value_names, data = rrdtool.fetch(
          filename, 'AVERAGE', '--start', str(options.ts_start), '--end',
          str(options.ts_end))
      # W0142 is the use of "* magic". These are legitimate use-cases.
      # 1) time_range is a 3-tuple (start, end, step): i.e. arguments to range.
      # 2) data is a list of tuples, which are transposed by zip.
      #    i.e. [(a,), (b,), ...] -> [(a,b,...)]
      # pylint: disable=W0142
      timestamps = range(*time_range)
      values = zip(*data)
      # pylint: enable=W0142

      for i, value_name in enumerate(value_names):
        hostname, experiment, metric = get_canonical_names(
            filename, value_name, options)
        if metric is None or experiment in options.ignored_experiments:
          continue
        record = get_json_record(
            hostname, experiment, metric, timestamps, values[i])
        write_json_record(fd_output, record, options.pretty_json)


def read_metric_map(filename):
  """Reads content of metric name conversion configuration file.

  The format of filename should be supported by python ConfigParser. The file
  must contain at least one section named 'metrics'.

  Example:
    [metrics]
    raw_metric.name:  canonical_metric.name

  Returns:
    dict, keys are raw metric names, values are canonical metric names.
  Exits:
    When filename is missing, has bad configuration, or is missing metrics section.
  """

  # ConfigParser.read ignores non-existent files, so check that the file exists.
  if not os.path.exists(filename):
    logging.error('Config file does not exist: %s', filename)
    sys.exit(1)

  try:
    # Catch parsing or format errors.
    parser = ConfigParser.SafeConfigParser()
    parser.read(filename)
  except ConfigParser.Error as err:
    logging.error('Error while reading %s: %s', filename, err)
    sys.exit(1)

  if parser.has_section('metrics'):
    metric_map = dict(parser.items('metrics'))
  else:
    logging.error('Config file is missing "[metrics]" section')
    sys.exit(1)

  return metric_map


def any_show_options(options):
  """Checks if any show options are True."""
  return any([options.show_nagios, options.show_rrdfile, options.show_rawmetric,
              options.show_metric, options.show_skipped])


def init_args(options, ts_previous):
  """Initializes flags with default values and asserts sanity checks.

  Args:
    options: flags.FlagValues, the unprocessed defaults from flags.FLAGS.
    ts_previous: int, timestamp in seconds since epoch of last export.
  Returns:
    flags.FlagValues, options with updated defaults.
  """
  global METRIC_MAP
  METRIC_MAP = read_metric_map(options.export_metrics)

  if options.verbose:
    logging.basicConfig(level=logging.DEBUG)

  if options.ts_start is None:
    options.ts_start = default_start_time(options, ts_previous)

  if options.ts_end is None:
    options.ts_end = (
        align_timestamp(options.ts_start, options.step) + options.length)

  if any_show_options(options):
    options.update = False

  if options.rrddir_prefix[-1] != os.path.sep:
    # Ensure that the last character of rrddir_prefix includes path separator.
    options.rrddir_prefix += os.path.sep

  assert_start_and_end_times(options)

  if options.output is None:
    options.output = default_output_name(
        options.ts_start, options.ts_end, options.output_dir)

  return options


def parse_args(ts_previous):
  """Parses command line arguments and initialize defaults.

  Args:
    ts_previous: int, timestamp in seconds since epoch of last successful
        export. On first run, this value should be zero.
  Returns:
    flags.FlagValues, all options.
  """
  try:
    _ = flags.FLAGS(sys.argv)  # Parses flags. Any remaining args are unused.
  except flags.FlagsError, err:
    logging.error('%s\nUsage: %s ARGS\n%s', err, sys.argv[0], flags.FLAGS)
    sys.exit(1)
  try:
    return init_args(flags.FLAGS, ts_previous)
  except TimeOptionError as err:
    logging.error(err)
    sys.exit(1)


def main():
  init_global()

  try:
    with LockFile(EXPORT_LOCKFILE):
      options = parse_args(get_mtime(LAST_EXPORT_FILENAME))
      if any_show_options(options):
        rrd_list(options)
      else:
        rrd_export(options)
        # Update last_export mtime only after everything completes successfully.
        if options.update:
          update_mtime(LAST_EXPORT_FILENAME, options.ts_end)

  except (OSError, IOError) as err:
    logging.error('Export failure: %s', err)
    sys.exit(1)

  except LockFileError as err:
    logging.error('Failed to acquire lockfile %s: %s', EXPORT_LOCKFILE, err)
    sys.exit(1)


if __name__ == '__main__':  # pragma: no cover.
  main()<|MERGE_RESOLUTION|>--- conflicted
+++ resolved
@@ -288,13 +288,8 @@
   """Creates a default output filename based on time range and output dir.
 
   Filenames are formatted with time stamps as:
-<<<<<<< HEAD
       <output_dir>/utilization/YYYY/MM/DD/<HOSTNAME>/
-          metrics-<ts_start>-to-<ts_end>.json
-=======
-      <output_dir>/resource-utilization/YYYY/MM/DD/<HOSTNAME>/
           <ts_start>-to-<ts_end>-metrics.json
->>>>>>> 06fdd71c
 
   The YYYY, MM, DD in the path are taken from ts_start.
   Both <ts_start> and <ts_end> are formatted as: YYYYMMDDTHHMMSS
